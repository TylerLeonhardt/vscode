--- conflicted
+++ resolved
@@ -84,7 +84,7 @@
 
 	once(token.onCancellationRequested)(() => {
 		if (istream) {
-			istream.close();
+			istream.destroy();
 		}
 	});
 
@@ -98,13 +98,6 @@
 		istream.once('error', e);
 		stream.once('error', e);
 		stream.pipe(istream);
-<<<<<<< HEAD
-	}, () => {
-		if (istream) {
-			istream.destroy();
-		}
-=======
->>>>>>> a493688b
 	}));
 }
 
