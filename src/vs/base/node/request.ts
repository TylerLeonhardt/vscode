/*---------------------------------------------------------------------------------------------
 *  Copyright (c) Microsoft Corporation. All rights reserved.
 *  Licensed under the MIT License. See License.txt in the project root for license information.
 *--------------------------------------------------------------------------------------------*/

import { isBoolean, isNumber } from 'vs/base/common/types';
import * as https from 'https';
import * as http from 'http';
import { Stream } from 'stream';
import { parse as parseUrl } from 'url';
import { createWriteStream } from 'fs';
import { assign } from 'vs/base/common/objects';
import { createGunzip } from 'zlib';
import { CancellationToken } from 'vs/base/common/cancellation';
import { canceled } from 'vs/base/common/errors';

export type Agent = any;

export interface IRawRequestFunction {
	(options: http.RequestOptions, callback?: (res: http.IncomingMessage) => void): http.ClientRequest;
}

export interface IRequestOptions {
	type?: string;
	url?: string;
	user?: string;
	password?: string;
	headers?: any;
	timeout?: number;
	data?: string | Stream;
	agent?: Agent;
	followRedirects?: number;
	strictSSL?: boolean;
	getRawRequest?(options: IRequestOptions): IRawRequestFunction;
}

export interface IRequestContext {
	// req: http.ClientRequest;
	// res: http.ClientResponse;
	res: {
		headers: { [n: string]: string };
		statusCode?: number;
	};
	stream: Stream;
}

export interface IRequestFunction {
	(options: IRequestOptions, token: CancellationToken): Promise<IRequestContext>;
}

async function getNodeRequest(options: IRequestOptions): Promise<IRawRequestFunction> {
	const endpoint = parseUrl(options.url!);
	const module = endpoint.protocol === 'https:' ? await import('https') : await import('http');
	return module.request;
}

export function request(options: IRequestOptions, token: CancellationToken): Promise<IRequestContext> {
	let req: http.ClientRequest;

	const rawRequestPromise = options.getRawRequest
		? Promise.resolve(options.getRawRequest(options))
		: Promise.resolve(getNodeRequest(options));

	return rawRequestPromise.then(rawRequest => {

		return new Promise<IRequestContext>((c, e) => {
			const endpoint = parseUrl(options.url!);

			const opts: https.RequestOptions = {
				hostname: endpoint.hostname,
				port: endpoint.port ? parseInt(endpoint.port) : (endpoint.protocol === 'https:' ? 443 : 80),
				protocol: endpoint.protocol,
				path: endpoint.path,
				method: options.type || 'GET',
				headers: options.headers,
				agent: options.agent,
				rejectUnauthorized: isBoolean(options.strictSSL) ? options.strictSSL : true
			};

			if (options.user && options.password) {
				opts.auth = options.user + ':' + options.password;
			}

<<<<<<< HEAD
			req = rawRequest(opts, (res: http.IncomingMessage) => {
				const followRedirects = isNumber(options.followRedirects) ? options.followRedirects : 3;
				if (res.statusCode >= 300 && res.statusCode < 400 && followRedirects > 0 && res.headers['location']) {
=======
			req = rawRequest(opts, (res: http.ClientResponse) => {
				const followRedirects: number = isNumber(options.followRedirects) ? options.followRedirects : 3;
				if (res.statusCode && res.statusCode >= 300 && res.statusCode < 400 && followRedirects > 0 && res.headers['location']) {
>>>>>>> ab1a7570
					request(assign({}, options, {
						url: res.headers['location'],
						followRedirects: followRedirects - 1
					}), token).then(c, e);
				} else {
					let stream: Stream = res;

					if (res.headers['content-encoding'] === 'gzip') {
						stream = stream.pipe(createGunzip());
					}

					c({ res, stream } as IRequestContext);
				}
			});

			req.on('error', e);

			if (options.timeout) {
				req.setTimeout(options.timeout);
			}

			if (options.data) {
				if (typeof options.data === 'string') {
					req.write(options.data);
				} else {
					options.data.pipe(req);
					return;
				}
			}

			req.end();

			token.onCancellationRequested(() => {
				req.abort();
				e(canceled());
			});
		});
	});
}

function isSuccess(context: IRequestContext): boolean {
	return (context.res.statusCode && context.res.statusCode >= 200 && context.res.statusCode < 300) || context.res.statusCode === 1223;
}

function hasNoContent(context: IRequestContext): boolean {
	return context.res.statusCode === 204;
}

export function download(filePath: string, context: IRequestContext): Promise<void> {
	return new Promise<void>((c, e) => {
		const out = createWriteStream(filePath);

		out.once('finish', () => c(void 0));
		context.stream.once('error', e);
		context.stream.pipe(out);
	});
}

export function asText(context: IRequestContext): Promise<string | null> {
	return new Promise((c, e) => {
		if (!isSuccess(context)) {
			return e('Server returned ' + context.res.statusCode);
		}

		if (hasNoContent(context)) {
			return c(null);
		}

		let buffer: string[] = [];
		context.stream.on('data', (d: string) => buffer.push(d));
		context.stream.on('end', () => c(buffer.join('')));
		context.stream.on('error', e);
	});
}

export function asJson<T>(context: IRequestContext): Promise<T | null> {
	return new Promise((c, e) => {
		if (!isSuccess(context)) {
			return e('Server returned ' + context.res.statusCode);
		}

		if (hasNoContent(context)) {
			return c(null);
		}

		const buffer: string[] = [];
		context.stream.on('data', (d: string) => buffer.push(d));
		context.stream.on('end', () => {
			try {
				c(JSON.parse(buffer.join('')));
			} catch (err) {
				e(err);
			}
		});
		context.stream.on('error', e);
	});
}<|MERGE_RESOLUTION|>--- conflicted
+++ resolved
@@ -81,15 +81,9 @@
 				opts.auth = options.user + ':' + options.password;
 			}
 
-<<<<<<< HEAD
 			req = rawRequest(opts, (res: http.IncomingMessage) => {
-				const followRedirects = isNumber(options.followRedirects) ? options.followRedirects : 3;
-				if (res.statusCode >= 300 && res.statusCode < 400 && followRedirects > 0 && res.headers['location']) {
-=======
-			req = rawRequest(opts, (res: http.ClientResponse) => {
 				const followRedirects: number = isNumber(options.followRedirects) ? options.followRedirects : 3;
 				if (res.statusCode && res.statusCode >= 300 && res.statusCode < 400 && followRedirects > 0 && res.headers['location']) {
->>>>>>> ab1a7570
 					request(assign({}, options, {
 						url: res.headers['location'],
 						followRedirects: followRedirects - 1
