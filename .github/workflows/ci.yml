name: CI

on:
  push:
    branches:
      - master
      - release/*
  pull_request:
    branches:
      - master
      - release/*

jobs:
  linux:
    runs-on: ubuntu-latest
    env:
      CHILD_CONCURRENCY: "1"
      GITHUB_TOKEN: ${{ secrets.GITHUB_TOKEN }}
    steps:
    - uses: actions/checkout@v1
    # TODO: rename azure-pipelines/linux/xvfb.init to github-actions
    - run: |
        sudo apt-get update
        sudo apt-get install -y libxkbfile-dev pkg-config libsecret-1-dev libxss1 dbus xvfb libgtk-3-0 libgbm1
        sudo cp build/azure-pipelines/linux/xvfb.init /etc/init.d/xvfb
        sudo chmod +x /etc/init.d/xvfb
        sudo update-rc.d xvfb defaults
        sudo service xvfb start
      name: Setup Build Environment
    - uses: actions/setup-node@v1
      with:
        node-version: 10
    # TODO: cache node modules
    - run: yarn --frozen-lockfile
      name: Install Dependencies
    - run: yarn electron x64
      name: Download Electron
    - run: yarn gulp hygiene
      name: Run Hygiene Checks
    - run: yarn monaco-compile-check
      name: Run Monaco Editor Checks
    - run: yarn valid-layers-check
      name: Run Valid Layers Checks
    - run: yarn compile
      name: Compile Sources
    - run: yarn download-builtin-extensions
      name: Download Built-in Extensions
    - run: DISPLAY=:10 ./scripts/test.sh --tfs "Unit Tests"
      name: Run Unit Tests (Electron)
    - run: DISPLAY=:10 yarn test-browser --browser chromium
      name: Run Unit Tests (Browser)
    - run: DISPLAY=:10 ./scripts/test-integration.sh --tfs "Integration Tests"
      name: Run Integration Tests (Electron)

  windows:
    runs-on: windows-2016
    env:
      CHILD_CONCURRENCY: "1"
      GITHUB_TOKEN: ${{ secrets.GITHUB_TOKEN }}
    steps:
    - uses: actions/checkout@v1
    - uses: actions/setup-node@v1
      with:
        node-version: 10
    - uses: actions/setup-python@v1
      with:
        python-version: '2.x'
    - run: yarn --frozen-lockfile
      name: Install Dependencies
    - run: yarn electron
      name: Download Electron
    - run: yarn gulp hygiene
      name: Run Hygiene Checks
    - run: yarn monaco-compile-check
      name: Run Monaco Editor Checks
    - run: yarn valid-layers-check
      name: Run Valid Layers Checks
    - run: yarn compile
      name: Compile Sources
    - run: yarn download-builtin-extensions
      name: Download Built-in Extensions
    - run: .\scripts\test.bat --tfs "Unit Tests"
      name: Run Unit Tests (Electron)
    - run: yarn test-browser --browser chromium
      name: Run Unit Tests (Browser)
    - run: .\scripts\test-integration.bat --tfs "Integration Tests"
      name: Run Integration Tests (Electron)

  darwin:
    runs-on: macos-latest
    env:
      CHILD_CONCURRENCY: "1"
      GITHUB_TOKEN: ${{ secrets.GITHUB_TOKEN }}
    steps:
    - uses: actions/checkout@v1
    - uses: actions/setup-node@v1
      with:
        node-version: 10
    - run: yarn --frozen-lockfile
      name: Install Dependencies
    - run: yarn electron x64
      name: Download Electron
    - run: yarn gulp hygiene
      name: Run Hygiene Checks
    - run: yarn monaco-compile-check
      name: Run Monaco Editor Checks
    - run: yarn valid-layers-check
      name: Run Valid Layers Checks
    - run: yarn compile
      name: Compile Sources
    - run: yarn download-builtin-extensions
      name: Download Built-in Extensions
    - run: ./scripts/test.sh --tfs "Unit Tests"
      name: Run Unit Tests (Electron)
    - run: yarn test-browser --browser chromium --browser webkit
      name: Run Unit Tests (Browser)
    - run: ./scripts/test-integration.sh --tfs "Integration Tests"
<<<<<<< HEAD
      name: Run Integration Tests

  monaco:
    runs-on: macos-latest
    env:
      CHILD_CONCURRENCY: "1"
      GITHUB_TOKEN: ${{ secrets.GITHUB_TOKEN }}
    steps:
    - uses: actions/checkout@v1
    - uses: actions/setup-node@v1
      with:
        node-version: 10
    - run: yarn --frozen-lockfile
      name: Install Dependencies
    - run: yarn monaco-compile-check
      name: Run Monaco Editor Checks
    - run: yarn gulp editor-esm-bundle
      name: Editor Distro & ESM Bundle
=======
      name: Run Integration Tests (Electron)
>>>>>>> 1a6b2ea3
<|MERGE_RESOLUTION|>--- conflicted
+++ resolved
@@ -115,8 +115,7 @@
     - run: yarn test-browser --browser chromium --browser webkit
       name: Run Unit Tests (Browser)
     - run: ./scripts/test-integration.sh --tfs "Integration Tests"
-<<<<<<< HEAD
-      name: Run Integration Tests
+      name: Run Integration Tests (Electron)
 
   monaco:
     runs-on: macos-latest
@@ -133,7 +132,4 @@
     - run: yarn monaco-compile-check
       name: Run Monaco Editor Checks
     - run: yarn gulp editor-esm-bundle
-      name: Editor Distro & ESM Bundle
-=======
-      name: Run Integration Tests (Electron)
->>>>>>> 1a6b2ea3
+      name: Editor Distro & ESM Bundle